--- conflicted
+++ resolved
@@ -155,21 +155,6 @@
 }
 
 // MARK: Private
-<<<<<<< HEAD
-private struct SavedInput: DatabaseRow {
-    var input: [String: DatabaseQuery.Value]
-
-    init(_ input: [String: DatabaseQuery.Value]) {
-        self.input = input
-    }
-
-    func contains(field: String) -> Bool {
-        return self.input[field] != nil
-    }
-
-    func decode<T>(field: String, as type: T.Type, for database: Database) throws -> T where T : Decodable {
-        if let value = self.input[field] {
-=======
 
 private struct SavedInput: DatabaseOutput {
     var input: [FieldKey: DatabaseQuery.Value]
@@ -190,7 +175,6 @@
         where T : Decodable
     {
         if let value = get(path: path, from: .dictionary(self.input)) {
->>>>>>> 7922c9bc
             // not in output, get from saved input
             switch value {
             case .bind(let encodable):
